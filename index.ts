import {
  CallHandler,
  createParamDecorator,
  ExecutionContext,
  Injectable,
  InternalServerErrorException,
  NestInterceptor,
} from '@nestjs/common';
import { APP_INTERCEPTOR, ModuleRef, ContextIdFactory } from '@nestjs/core';
import { GqlExecutionContext } from '@nestjs/graphql';
import DataLoader from 'dataloader';
import { Observable } from 'rxjs';
import { idText } from 'typescript';

/**
 * This interface will be used to generate the initial data loader.                
 * The concrete implementation should be added as a provider to your module.
 */
export interface NestDataLoader<ID, Type> {
  /**
   * Should return a new instance of dataloader each time
   */
  generateDataLoader(): DataLoader<ID, Type>;
}

/**
 * Context key where get loader function will be stored.
 * This class should be added to your module providers like so:
 * {
 *     provide: APP_INTERCEPTOR,
 *     useClass: DataLoaderInterceptor,
 * },
 */
const NEST_LOADER_CONTEXT_KEY: string = "NEST_LOADER_CONTEXT_KEY";

@Injectable()
export class DataLoaderInterceptor implements NestInterceptor {
  constructor(private readonly moduleRef: ModuleRef) { }
  /**
   * @inheritdoc
   */
  intercept(context: ExecutionContext, next: CallHandler): Observable<any> {
    const graphqlExecutionContext = GqlExecutionContext.create(context);
    const ctx = graphqlExecutionContext.getContext();

    if (ctx[NEST_LOADER_CONTEXT_KEY] === undefined) {
<<<<<<< HEAD
      ctx[NEST_LOADER_CONTEXT_KEY] = {
        contextId: ContextIdFactory.create(),
        getLoader: (type: string) : Promise<NestDataLoader<any, any>> => {
          if (ctx[type] === undefined) {
            try {           
              ctx[type] = (async () => { 
                return (await this.moduleRef.resolve<NestDataLoader<any, any>>(type, ctx[NEST_LOADER_CONTEXT_KEY].contextId, { strict: false }))
                  .generateDataLoader();
              })();
            } catch (e) {
              throw new InternalServerErrorException(`The loader ${type} is not provided` + e);
            }
=======
      ctx[NEST_LOADER_CONTEXT_KEY] = async (type: string): Promise<NestDataLoader<any, any>> => {
        if (ctx[type] === undefined) {
          try {
            ctx[type] = this.moduleRef
              .get<NestDataLoader<any, any>>(type, { strict: false })
              .generateDataLoader();
          } catch (e) {
            throw new InternalServerErrorException(
              `The loader ${type} is not provided` + e
            );
>>>>>>> 80be0c57
          }
          return ctx[type];
        }
      };
    }
    return next.handle();
  }
}

/**
 * The decorator to be used within your graphql method.
 */
export const Loader = createParamDecorator(async (data: any, context: ExecutionContext & { [key: string]: any }) => {
  const ctx: any = GqlExecutionContext.create(context).getContext();
  if (ctx[NEST_LOADER_CONTEXT_KEY] === undefined) {
    throw new InternalServerErrorException(`
            You should provide interceptor ${DataLoaderInterceptor.name} globally with ${APP_INTERCEPTOR}
          `);
<<<<<<< HEAD
  }
  return await ctx[NEST_LOADER_CONTEXT_KEY].getLoader(data);
});
=======
    }

    return await ctx[NEST_LOADER_CONTEXT_KEY](data);
  }
);
>>>>>>> 80be0c57
<|MERGE_RESOLUTION|>--- conflicted
+++ resolved
@@ -44,7 +44,6 @@
     const ctx = graphqlExecutionContext.getContext();
 
     if (ctx[NEST_LOADER_CONTEXT_KEY] === undefined) {
-<<<<<<< HEAD
       ctx[NEST_LOADER_CONTEXT_KEY] = {
         contextId: ContextIdFactory.create(),
         getLoader: (type: string) : Promise<NestDataLoader<any, any>> => {
@@ -57,18 +56,6 @@
             } catch (e) {
               throw new InternalServerErrorException(`The loader ${type} is not provided` + e);
             }
-=======
-      ctx[NEST_LOADER_CONTEXT_KEY] = async (type: string): Promise<NestDataLoader<any, any>> => {
-        if (ctx[type] === undefined) {
-          try {
-            ctx[type] = this.moduleRef
-              .get<NestDataLoader<any, any>>(type, { strict: false })
-              .generateDataLoader();
-          } catch (e) {
-            throw new InternalServerErrorException(
-              `The loader ${type} is not provided` + e
-            );
->>>>>>> 80be0c57
           }
           return ctx[type];
         }
@@ -87,14 +74,6 @@
     throw new InternalServerErrorException(`
             You should provide interceptor ${DataLoaderInterceptor.name} globally with ${APP_INTERCEPTOR}
           `);
-<<<<<<< HEAD
   }
   return await ctx[NEST_LOADER_CONTEXT_KEY].getLoader(data);
-});
-=======
-    }
-
-    return await ctx[NEST_LOADER_CONTEXT_KEY](data);
-  }
-);
->>>>>>> 80be0c57
+});